--- conflicted
+++ resolved
@@ -388,7 +388,6 @@
   # placeholders (such as for tracking purposes, or because you want to trade
   # manually) without actually trading them.
   #
-<<<<<<< HEAD
   # no_trading = false
 
   # [symbols.QQQ]
@@ -462,85 +461,6 @@
   #   # value.
   #   excess_only = false
 
-  # [symbols.TLT]
-  # weight = 0.2
-  # # parts = 20
-  # # Override delta for this particular symbol, for both puts and calls.
-  # delta = 0.4
-=======
-  # no_trading = true
-
-  [symbols.QQQ]
-  weight = 0.3
-  # The target DTE may also be specified per-symbol, and takes precedence over
-  # `target.dte`
-  dte = 60
-  # Optional: specify the maximum contract DTE for this symbol (i.e., don't open
-  # or roll positions past this DTE). This will override the `target.max_dte`
-  # value.
-  # max_dte = 45
-
-  # Optional: If we try to roll the position and it fails, just close it (but
-  # only if it's profitable).
-  close_if_unable_to_roll = true
-
-    # parts = 30
-    [symbols.QQQ.puts]
-    # Override delta just for QQQ puts
-    delta = 0.5
-    # Also, optionally specify a strike limit, for either puts or calls.
-    # Interpreted as an upper bound for puts, and a lower bound for calls.
-    strike_limit = 1000.0 # never write a put with a strike above $1000
-
-    # Optionally, if we only write new contracts when the underlying is green or
-    # red (`write_when.*.green=true` && `write_when.*.red=false` or vice versa),
-    # specify a minimum threshold as an absolute value daily percentage change
-    # (in this example, use 1% for puts only, but could also be specified as
-    # `symbols.QQQ.write_threshold`). This can also be specified under
-    # `constants.write_threshold` and `constants.puts/calls.write_threshold` to
-    # apply to all symbols, either for both puts or calls, or individually.
-    #
-    # In this example, we'd only write puts on QQQ when the daily change is -1% or
-    # greater (provided that we also set `write_when.puts.red=true`).
-    write_threshold = 0.01 # 1%, absolute value
-
-    # Alternatively, you can express write threshold value in terms of sigma with
-    # `write_threshold_sigma`. A value of 2.0 means that we'll write new contracts
-    # when the daily change is twice the standard deviation of the log returns.
-    #
-    # If write_threshold_sigma is specified, it supersedes (overrides) the value of
-    # write_threshold.
-    #
-    # The daily standard deviation of log returns is calculated based on the past
-    # 30 days of data by default, but you can adjust this by altering the value of
-    # `constants.daily_stddev_window`.
-    #
-    # Note that we'll need to retrieve this historical data for every execution to
-    # calculate this value, so you should be sure there's 1) sufficient history
-    # available and 2) the data can be retrieved sufficiently fast.
-    #
-    # write_threshold_sigma = 1.0 # 1x the standard devation of log returns for the daily stddev window
-
-      # the values for `write_when.*.green` and `write_when.*.red` can also be set per-symbol
-      [symbols.QQQ.puts.write_when]
-      green = false
-      red   = true
-
-    [symbols.QQQ.calls]
-    strike_limit = 100.0 # never write a call with a strike below $100
-
-    maintain_high_water_mark = true # maintain the high water mark when rolling calls
-
-    # These values can (optionally) be set on a per-symbol basis, in addition to
-    # `write_when.calls.cap_factor` and `write_when.calls.cap_target_floor.
-    cap_factor       = 1.0
-    cap_target_floor = 0.0
-
-    # Optionally, only write calls when the underlying has an excess of shares
-    # when set to `true`. This overrides the `write_when.calls.excess_only`
-    # value.
-    excess_only = false
-
 # Sell-only rebalancing example:
 # This symbol demonstrates sell-only rebalancing, which is useful for gradually
 # reducing positions when they exceed target allocation.
@@ -573,7 +493,6 @@
   # parts = 20
   # Override delta for this particular symbol, for both puts and calls.
   delta = 0.4
->>>>>>> 2a2dc7ad
 
   # Buy-only rebalancing: this will buy shares directly instead of writing puts
   # to build the position. This is useful for symbols where you want to maintain
